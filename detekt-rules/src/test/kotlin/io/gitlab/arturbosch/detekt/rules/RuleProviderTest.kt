package io.gitlab.arturbosch.detekt.rules

import io.gitlab.arturbosch.detekt.api.BaseRule
import io.gitlab.arturbosch.detekt.api.Config
import io.gitlab.arturbosch.detekt.api.MultiRule
import io.gitlab.arturbosch.detekt.api.Rule
import io.gitlab.arturbosch.detekt.api.RuleSetProvider
import io.gitlab.arturbosch.detekt.rules.providers.CommentSmellProvider
import io.gitlab.arturbosch.detekt.rules.providers.ComplexityProvider
import io.gitlab.arturbosch.detekt.rules.providers.EmptyCodeProvider
import io.gitlab.arturbosch.detekt.rules.providers.ExceptionsProvider
import io.gitlab.arturbosch.detekt.rules.providers.PerformanceProvider
import io.gitlab.arturbosch.detekt.rules.providers.PotentialBugProvider
import io.gitlab.arturbosch.detekt.rules.providers.StyleGuideProvider
import org.assertj.core.api.Assertions
import org.assertj.core.api.Assertions.assertThat
import org.junit.jupiter.api.Test
import org.reflections.Reflections
import java.lang.reflect.Modifier

class RuleProviderTest {

	@Test
	fun commentSmellProvider() {
		RuleProviderAssert(
				CommentSmellProvider(),
				"io.gitlab.arturbosch.detekt.rules.documentation",
				Rule::class.java)
				.assert()
	}

	@Test
	fun complexityProvider() {
		RuleProviderAssert(
				ComplexityProvider(),
				"io.gitlab.arturbosch.detekt.rules.complexity",
				Rule::class.java)
				.assert()
	}

	@Test
	fun emptyCodeProvider() {
		RuleProviderAssert(
				EmptyCodeProvider(),
				"io.gitlab.arturbosch.detekt.rules.empty",
				Rule::class.java)
				.assert()
	}

	@Test
	fun exceptionsProvider() {
		RuleProviderAssert(
				ExceptionsProvider(),
				"io.gitlab.arturbosch.detekt.rules.exceptions",
				Rule::class.java)
				.assert()
	}

	@Test
	fun performanceProvider() {
		RuleProviderAssert(
				PerformanceProvider(),
				"io.gitlab.arturbosch.detekt.rules.performance",
				Rule::class.java)
				.assert()
	}

	@Test
	fun potentialBugProvider() {
		RuleProviderAssert(
				PotentialBugProvider(),
				"io.gitlab.arturbosch.detekt.rules.bugs",
				Rule::class.java)
				.assert()
	}

	@Test
	fun styleGuideProvider() {
		RuleProviderAssert(
				StyleGuideProvider(),
				"io.gitlab.arturbosch.detekt.rules.style",
				Rule::class.java)
				.assert()
	}

<<<<<<< HEAD
	class RuleProviderAssert<T>
	(private val provider: RuleSetProvider,
	 private val packageName: String,
	 private val clazz: Class<T>) {
=======
	class RuleProviderAssert<T>(private val provider: RuleSetProvider,
								private val packageName: String,
								private val clazz: Class<T>) {
>>>>>>> 0043bd5f

		fun assert() {
			val rules = getRules(provider)
			assertThat(rules).isNotEmpty
<<<<<<< HEAD
			val ruleClasses = getRuleClasses()
			assertThat(ruleClasses).isNotEmpty

			ruleClasses
					.filter { ruleClass -> rules.singleOrNull { it.javaClass == ruleClass } == null }
					.forEach { Assertions.fail("${it.simpleName} rule is not defined in the rules provider") }
=======
			val classes = getClasses()
			assertThat(classes).isNotEmpty
			classes
					.map { c -> rules.singleOrNull { it.javaClass.simpleName == c.simpleName } }
					.forEach {
						if (it == null) {
							print(rules.size); println(" rules")
							print(classes.size); print(" classes")
						}
						assertThat(it).isNotNull()
					}
>>>>>>> 0043bd5f
		}

		private fun getRules(provider: RuleSetProvider): List<BaseRule> {
			return provider.buildRuleset(Config.empty)!!.rules
					.flatMap { (it as? MultiRule)?.rules ?: listOf(it) }
		}

		private fun getRuleClasses(): List<Class<out T>> {
			return Reflections(packageName)
					.getSubTypesOf(clazz)
					.filterNot { "Test" in it.name }
					.filter { !Modifier.isAbstract(it.modifiers) }
		}
	}
}<|MERGE_RESOLUTION|>--- conflicted
+++ resolved
@@ -12,7 +12,6 @@
 import io.gitlab.arturbosch.detekt.rules.providers.PerformanceProvider
 import io.gitlab.arturbosch.detekt.rules.providers.PotentialBugProvider
 import io.gitlab.arturbosch.detekt.rules.providers.StyleGuideProvider
-import org.assertj.core.api.Assertions
 import org.assertj.core.api.Assertions.assertThat
 import org.junit.jupiter.api.Test
 import org.reflections.Reflections
@@ -83,28 +82,13 @@
 				.assert()
 	}
 
-<<<<<<< HEAD
-	class RuleProviderAssert<T>
-	(private val provider: RuleSetProvider,
-	 private val packageName: String,
-	 private val clazz: Class<T>) {
-=======
 	class RuleProviderAssert<T>(private val provider: RuleSetProvider,
 								private val packageName: String,
 								private val clazz: Class<T>) {
->>>>>>> 0043bd5f
 
 		fun assert() {
 			val rules = getRules(provider)
 			assertThat(rules).isNotEmpty
-<<<<<<< HEAD
-			val ruleClasses = getRuleClasses()
-			assertThat(ruleClasses).isNotEmpty
-
-			ruleClasses
-					.filter { ruleClass -> rules.singleOrNull { it.javaClass == ruleClass } == null }
-					.forEach { Assertions.fail("${it.simpleName} rule is not defined in the rules provider") }
-=======
 			val classes = getClasses()
 			assertThat(classes).isNotEmpty
 			classes
@@ -116,7 +100,6 @@
 						}
 						assertThat(it).isNotNull()
 					}
->>>>>>> 0043bd5f
 		}
 
 		private fun getRules(provider: RuleSetProvider): List<BaseRule> {
@@ -124,7 +107,7 @@
 					.flatMap { (it as? MultiRule)?.rules ?: listOf(it) }
 		}
 
-		private fun getRuleClasses(): List<Class<out T>> {
+		private fun getClasses(): List<Class<out T>> {
 			return Reflections(packageName)
 					.getSubTypesOf(clazz)
 					.filterNot { "Test" in it.name }
